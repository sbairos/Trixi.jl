
"""
    AMRCallback(semi, controller [,adaptor=AdaptorAMR(semi)];
                interval=5,
                adapt_initial_conditions=true,
                adapt_initial_conditions_only_refine=true)

Performs adaptive mesh refinement (AMR) every `interval` time steps
for a given semidiscretization `semi` using the chosen `controller`.
"""
<<<<<<< HEAD
struct AMRCallback{Controller, Adaptor, Cache}
=======
struct AMRCallback{Controller, Adaptor}
>>>>>>> 58ac9bd0
  controller::Controller
  interval::Int
  adapt_initial_conditions::Bool
  adapt_initial_conditions_only_refine::Bool
  adaptor::Adaptor
  amr_cache::Cache
end


function AMRCallback(semi, controller, adaptor;
                     interval=nothing,
                     adapt_initial_conditions=true,
                     adapt_initial_conditions_only_refine=true)
  # check arguments
  if !(interval isa Integer && interval >= 0)
    throw(ArgumentError("`interval` must be a non-negative integer (provided `interval = $interval`)"))
  end

  # AMR every `interval` time steps
  if interval > 0
    condition = (u, t, integrator) -> integrator.iter % interval == 0
  else # disable the AMR callback except possibly for initial refinement during initialization
    condition = (u, t, integrator) -> false
  end

<<<<<<< HEAD
  to_refine  = Int[]
  to_coarsen = Int[]
  amr_cache = (; to_refine, to_coarsen)

  amr_callback = AMRCallback{typeof(controller), typeof(adaptor), typeof(amr_cache)}(
    controller, interval, adapt_initial_conditions,
                  adapt_initial_conditions_only_refine, adaptor, amr_cache)
=======
  amr_callback = AMRCallback{typeof(controller), typeof(adaptor)}(
    controller, interval, adapt_initial_conditions,
                  adapt_initial_conditions_only_refine, adaptor)
>>>>>>> 58ac9bd0

  DiscreteCallback(condition, amr_callback,
                   save_positions=(false,false),
                   initialize=initialize!)
end

function AMRCallback(semi, controller; kwargs...)
  adaptor = AdaptorAMR(semi)
  AMRCallback(semi, controller, adaptor; kwargs...)
end

function AdaptorAMR(semi; kwargs...)
  mesh, _, solver, _ = mesh_equations_solver_cache(semi)
  AdaptorAMR(mesh, solver; kwargs...)
end


# TODO: Taal bikeshedding, implement a method with less information and the signature
# function Base.show(io::IO, cb::DiscreteCallback{Condition,Affect!}) where {Condition, Affect!<:AMRCallback}
#   amr_callback = cb.affect!
#   print(io, "AMRCallback")
# end
function Base.show(io::IO, ::MIME"text/plain", cb::DiscreteCallback{Condition,Affect!}) where {Condition, Affect!<:AMRCallback}
  amr_callback = cb.affect!
  println(io, "AMRCallback with")
  println(io, "- controller: ", amr_callback.controller)
  println(io, "- interval: ", amr_callback.interval)
  println(io, "- adapt_initial_conditions: ", amr_callback.adapt_initial_conditions)
  print(io,   "- adapt_initial_conditions_only_refine: ", amr_callback.adapt_initial_conditions_only_refine)
end


function get_element_variables!(element_variables, u, mesh, equations, solver, cache, amr_callback::AMRCallback)
  get_element_variables!(element_variables, u, mesh, equations, solver, cache, amr_callback.controller, amr_callback)
end


function initialize!(cb::DiscreteCallback{Condition,Affect!}, u, t, integrator) where {Condition, Affect!<:AMRCallback}
  amr_callback = cb.affect!
  semi = integrator.p

  @timeit_debug timer() "initial condition AMR" if amr_callback.adapt_initial_conditions
    # iterate until mesh does not change anymore
    has_changed = true
    while has_changed
      has_changed = amr_callback(integrator,
                                 only_refine=amr_callback.adapt_initial_conditions_only_refine)
      compute_coefficients!(integrator.u, t, semi)
      u_modified!(integrator, true)
    end
  end

  return nothing
end


# TODO: Taal remove?
# function (cb::DiscreteCallback{Condition,Affect!})(ode::ODEProblem) where {Condition, Affect!<:AMRCallback}
#   amr_callback = cb.affect!
#   semi = ode.p

#   @timeit_debug timer() "initial condition AMR" if amr_callback.adapt_initial_conditions
#     # iterate until mesh does not change anymore
#     has_changed = true
#     while has_changed
#       has_changed = amr_callback(ode.u0, semi,
#                                  only_refine=amr_callback.adapt_initial_conditions_only_refine)
#       compute_coefficients!(ode.u0, ode.tspan[1], semi)
#     end
#   end

#   return nothing
# end


function (amr_callback::AMRCallback)(integrator; kwargs...)
  u_ode = integrator.u
  semi = integrator.p

  @timeit_debug timer() "AMR" begin
    has_changed = amr_callback(u_ode, semi; kwargs...)
    if has_changed
      resize!(integrator, length(u_ode))
      u_modified!(integrator, true)
    end
  end

  return has_changed
end


@inline function (amr_callback::AMRCallback)(u_ode::AbstractVector, semi::SemidiscretizationHyperbolic; kwargs...)
  amr_callback(u_ode, mesh_equations_solver_cache(semi)...; kwargs...)
end


"""
    ControllerThreeLevel(semi, indicator; base_level=1,
                                          med_level=base_level, med_threshold=0.0,
                                          max_level=base_level, max_threshold=1.0)

An AMR controller based on three levels (in decending order of precedence):
- set the target level to `max_level` if `indicator > max_threshold`
- set the target level to `med_level` if `indicator > med_threshold`;
  if `med_level < 0`, set the target level to the current level
- set the target level to `base_level` otherwise
"""
struct ControllerThreeLevel{RealT<:Real, Indicator, Cache}
  base_level::Int
  med_level ::Int
  max_level ::Int
  med_threshold::RealT
  max_threshold::RealT
  indicator::Indicator
  cache::Cache
end

function ControllerThreeLevel(semi, indicator; base_level=1,
                                               med_level=base_level, med_threshold=0.0,
                                               max_level=base_level, max_threshold=1.0)
  med_threshold, max_threshold = promote(med_threshold, max_threshold)
  cache = create_cache(ControllerThreeLevel, semi)
  ControllerThreeLevel{typeof(max_threshold), typeof(indicator), typeof(cache)}(
    base_level, med_level, max_level, med_threshold, max_threshold, indicator, cache)
end

create_cache(indicator_type::Type{ControllerThreeLevel}, semi) = create_cache(indicator_type, mesh_equations_solver_cache(semi)...)


function Base.show(io::IO, controller::ControllerThreeLevel)
  print(io, "ControllerThreeLevel(")
  print(io, controller.indicator)
  print(io, ", base_level=", controller.base_level)
  print(io, ", med_level=",  controller.med_level)
  print(io, ", max_level=",  controller.max_level)
  print(io, ", med_threshold=", controller.med_threshold)
  print(io, ", max_threshold=", controller.max_threshold)
  print(io, ")")
end

function Base.show(io::IO, ::MIME"text/plain", controller::ControllerThreeLevel)
  println(io, "ControllerThreeLevel with")
  println(io, "- ", controller.indicator)
  println(io, "- base_level: ", controller.base_level)
  println(io, "- med_level:  ", controller.med_level)
  println(io, "- max_level:  ", controller.max_level)
  println(io, "- med_threshold: ", controller.med_threshold)
  print(io,   "- max_threshold: ", controller.max_threshold)
end


function get_element_variables!(element_variables, u, mesh, equations, solver, cache, controller::ControllerThreeLevel, amr_callback::AMRCallback)
  # call the indicator to get up-to-date values for IO
  controller.indicator(u, equations, solver, cache)
  get_element_variables!(element_variables, controller.indicator, amr_callback)
end

function get_element_variables!(element_variables, indicator::AbstractIndicator, ::AMRCallback)
  element_variables[:indicator_amr] = indicator.cache.alpha
  return nothing
end



# `passive_args` is currently used for Euler with self-gravity to adapt the gravity solver
# passively without querying its indicator, based on the assumption that both solvers use
# the same mesh. That's a hack and should be improved in the future once we have more examples
# and a better understandin of such a coupling.
# `passive_args` is expected to be an iterable of `Tuple`s of the form
# `(p_u_ode, p_mesh, p_equations, p_dg, p_cache)`.
function (amr_callback::AMRCallback)(u_ode::AbstractVector, mesh::TreeMesh,
                                     equations, dg::DG, cache;
                                     only_refine=false, only_coarsen=false,
                                     passive_args=())
  @unpack controller, adaptor = amr_callback

  u = wrap_array(u_ode, mesh, equations, dg, cache)
  lambda = @timeit_debug timer() "indicator" controller(u, mesh, equations, dg, cache)

  leaf_cell_ids = leaf_cells(mesh.tree)
  @boundscheck begin
   @assert axes(lambda) == axes(leaf_cell_ids) ("Indicator (axes = $(axes(lambda))) and leaf cell (axes = $(axes(leaf_cell_ids))) arrays have different axes")
  end

  @unpack to_refine, to_coarsen = amr_callback.amr_cache
  empty!(to_refine)
  empty!(to_coarsen)
  for element in eachelement(dg, cache)
    controller_value = lambda[element]
    if controller_value > 0
      push!(to_refine, leaf_cell_ids[element])
    elseif controller_value < 0
      push!(to_coarsen, leaf_cell_ids[element])
    end
  end


  @timeit_debug timer() "refine" if !only_coarsen && !isempty(to_refine)
    # refine mesh
    refined_original_cells = @timeit_debug timer() "mesh" refine!(mesh.tree, to_refine)

    # refine solver
    @timeit_debug timer() "solver" refine!(u_ode, adaptor, mesh, equations, dg, cache, refined_original_cells)
    for (p_u_ode, p_mesh, p_equations, p_dg, p_cache) in passive_args
      @timeit_debug timer() "passive solver" refine!(p_u_ode, adaptor, p_mesh, p_equations, p_dg, p_cache, refined_original_cells)
    end
  else
    # If there is nothing to refine, create empty array for later use
    refined_original_cells = Int[]
  end


  @timeit_debug timer() "coarsen" if !only_refine && !isempty(to_coarsen)
    # Since the cells may have been shifted due to refinement, first we need to
    # translate the old cell ids to the new cell ids
    if !isempty(to_coarsen)
      to_coarsen = original2refined(to_coarsen, refined_original_cells, mesh)
    end

    # Next, determine the parent cells from which the fine cells are to be
    # removed, since these are needed for the coarsen! function. However, since
    # we only want to coarsen if *all* child cells are marked for coarsening,
    # we count the coarsening indicators for each parent cell and only coarsen
    # if all children are marked as such (i.e., where the count is 2^ndims). At
    # the same time, check if a cell is marked for coarsening even though it is
    # *not* a leaf cell -> this can only happen if it was refined due to 2:1
    # smoothing during the preceding refinement operation.
    parents_to_coarsen = zeros(Int, length(mesh.tree))
    for cell_id in to_coarsen
      # If cell has no parent, it cannot be coarsened
      if !has_parent(mesh.tree, cell_id)
        continue
      end

      # If cell is not leaf (anymore), it cannot be coarsened
      if !is_leaf(mesh.tree, cell_id)
        continue
      end

      # Increase count for parent cell
      parent_id = mesh.tree.parent_ids[cell_id]
      parents_to_coarsen[parent_id] += 1
    end

    # Extract only those parent cells for which all children should be coarsened
    to_coarsen = collect(1:length(parents_to_coarsen))[parents_to_coarsen .== 2^ndims(mesh)]

    # Finally, coarsen mesh
    coarsened_original_cells = @timeit_debug timer() "mesh" coarsen!(mesh.tree, to_coarsen)

    # Convert coarsened parent cell ids to the list of child cell ids that have
    # been removed, since this is the information that is expected by the solver
    removed_child_cells = zeros(Int, n_children_per_cell(mesh.tree) * length(coarsened_original_cells))
    for (index, coarse_cell_id) in enumerate(coarsened_original_cells)
      for child in 1:n_children_per_cell(mesh.tree)
        removed_child_cells[n_children_per_cell(mesh.tree) * (index-1) + child] = coarse_cell_id + child
      end
    end

    # coarsen solver
    @timeit_debug timer() "solver" coarsen!(u_ode, adaptor, mesh, equations, dg, cache, removed_child_cells)
    for (p_u_ode, p_mesh, p_equations, p_dg, p_cache) in passive_args
      @timeit_debug timer() "passive solver" coarsen!(p_u_ode, adaptor, p_mesh, p_equations, p_dg, p_cache, removed_child_cells)
    end
  else
    # If there is nothing to coarsen, create empty array for later use
    coarsened_original_cells = Int[]
  end

 # Return true if there were any cells coarsened or refined, otherwise false
 has_changed = !isempty(refined_original_cells) || !isempty(coarsened_original_cells)
 if has_changed # TODO: Taal decide, where shall we set this?
  # don't set it to has_changed since there can be changes from earlier calls
  mesh.unsaved_changes = true
 end

 return has_changed
end

# function original2refined(original_cell_ids, refined_original_cells, mesh) in src/amr/amr.jl


# TODO: Taal dimension agnostic
# TODO: Taal refactor, merge the two loops of ControllerThreeLevel and IndicatorLöhner etc.?
#       But that would remove the simplest possibility to write that stuff to a file...
#       We could of course implement some additional logic and workarounds, but is it worth the effort?
function (controller::ControllerThreeLevel)(u::AbstractArray{<:Any},
                                           mesh::TreeMesh, equations, dg::DG, cache)

  @unpack controller_value = controller.cache
  resize!(controller_value, nelements(dg, cache))

  alpha = controller.indicator(u, equations, dg, cache)

  Threads.@threads for element in eachelement(dg, cache)
    cell_id = cache.elements.cell_ids[element]
    current_level = mesh.tree.levels[cell_id]

    # set target level
    target_level = current_level
    if alpha[element] > controller.max_threshold
      target_level = controller.max_level
    elseif alpha[element] > controller.med_threshold
      if controller.med_level > 0
        target_level = controller.med_level
        # otherwise, target_level = current_level
        # set med_level = -1 to implicitly use med_level = current_level
      end
    else
      target_level = controller.base_level
    end

    # compare target level with actual level to set controller
    if current_level < target_level
      controller_value[element] = 1 # refine!
    elseif current_level > target_level
      controller_value[element] = -1 # coarsen!
    else
      controller_value[element] = 0 # we're good
    end
  end

  return controller_value
end


include("amr_dg1d.jl")
include("amr_dg2d.jl")<|MERGE_RESOLUTION|>--- conflicted
+++ resolved
@@ -8,11 +8,7 @@
 Performs adaptive mesh refinement (AMR) every `interval` time steps
 for a given semidiscretization `semi` using the chosen `controller`.
 """
-<<<<<<< HEAD
 struct AMRCallback{Controller, Adaptor, Cache}
-=======
-struct AMRCallback{Controller, Adaptor}
->>>>>>> 58ac9bd0
   controller::Controller
   interval::Int
   adapt_initial_conditions::Bool
@@ -38,19 +34,13 @@
     condition = (u, t, integrator) -> false
   end
 
-<<<<<<< HEAD
   to_refine  = Int[]
   to_coarsen = Int[]
   amr_cache = (; to_refine, to_coarsen)
 
   amr_callback = AMRCallback{typeof(controller), typeof(adaptor), typeof(amr_cache)}(
     controller, interval, adapt_initial_conditions,
-                  adapt_initial_conditions_only_refine, adaptor, amr_cache)
-=======
-  amr_callback = AMRCallback{typeof(controller), typeof(adaptor)}(
-    controller, interval, adapt_initial_conditions,
-                  adapt_initial_conditions_only_refine, adaptor)
->>>>>>> 58ac9bd0
+    adapt_initial_conditions_only_refine, adaptor, amr_cache)
 
   DiscreteCallback(condition, amr_callback,
                    save_positions=(false,false),
