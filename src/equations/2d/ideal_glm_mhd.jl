--- conflicted
+++ resolved
@@ -580,13 +580,9 @@
 function calc_max_dt(u, element_id, invjacobian, cfl,
                      equations::IdealGlmMhdEquations2D, dg)
   λ_max = 0.0
-<<<<<<< HEAD
-  equation.c_h = 0.0
+  equations.c_h = 0.0
   # FIXME Taal restore after Taam sync
   # for j in 1:nnodes(dg), i in 1:nnodes(dg)
-=======
-  equations.c_h = 0.0
->>>>>>> 1fb68378
   for j in nnodes(dg), i in 1:nnodes(dg)
     u_node = get_node_vars(u, dg, i, j, element_id)
     rho, rho_v1, rho_v2, rho_v3, _ = u_node
